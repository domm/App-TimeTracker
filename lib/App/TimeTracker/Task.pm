--- conflicted
+++ resolved
@@ -109,7 +109,7 @@
 
     ATTX::File->throw("Cannot find file $path") unless -r $path;
 	my $task;
-<<<<<<< HEAD
+
 	use File::Slurp;
 	my $json = File::Slurp::read_file( $path );
 	$task = eval {
@@ -122,21 +122,6 @@
 		return $task_class->thaw($json);
 	};
 	if ($@) {
-=======
-#	use File::Slurp;
-#	my $json = File::Slurp::read_file( $path );
-#	my $task_class = MooseX::Storage::Util->peek(
-#			$json,
-#			format => 'JSON',
-#			key    => '__CLASS__',
-#	);
-#	$task = eval {
-#		eval "require $task_class; $task_class->import";
-#		return $task_class->thaw($json);
-#	};
-#	if ($@) {
->>>>>>> 997c8d3b
-
 		open( my $fh, "<", $path )
 			|| ATTX::File->throw("Cannot read file $path: $!");
 		my %data;
@@ -147,7 +132,7 @@
 		}
 
 		$task = App::TimeTracker::Task->new( \%data );
-#	}
+	}
 
 	$task->_path($path);
     return $task;
