package App::TimeTracker::Command::Core;
use strict;
use warnings;
use 5.010;

# ABSTRACT: TimeTracker Core commands

use Moose::Role;
use File::Copy qw(move);
use File::Find::Rule;

sub cmd_start {
    my $self = shift;

    $self->cmd_stop('no_exit');
    
    my $task = App::TimeTracker::Data::Task->new({
        start=>$self->at || $self->now,
        project=>$self->project,
        tags=>$self->tags,
        description=>$self->description,
    });
    $self->_current_task($task);

    $task->do_start($self->home);
}

sub cmd_stop {
    my ($self, $dont_exit) = @_;

    my $task = App::TimeTracker::Data::Task->current($self->home);
    unless ($task) {
        return if $dont_exit;
        say "Currently not working on anything";
        exit;
    }
    $self->_previous_task($task);

    $task->stop($self->at || $self->now);
    $task->save($self->home);
    
    move($self->home->file('current')->stringify,$self->home->file('previous')->stringify);
    
    say "Worked ".$task->duration." on ".$task->say_project_tags;
}

sub cmd_current {
    my $self = shift;
    
    if (my $task = App::TimeTracker::Data::Task->current($self->home)) {
        say "Working ".$task->_calc_duration($self->now)." on ".$task->say_project_tags;
    }
    elsif (my $prev = App::TimeTracker::Data::Task->previous($self->home)) {
        say "Currently not working on anything, but the last thing you worked on was:";
        say $prev->say_project_tags;
    }
    else {
        say "Currently not working on anything, and I have no idea what you worked on earlier...";
    }
}

sub cmd_append {
    my $self = shift;

    if (my $task = App::TimeTracker::Data::Task->current($self->home)) {
        say "Cannot 'append', you're actually already working on :"
            . $task->say_project_tags . "\n";
    }
    elsif (my $prev = App::TimeTracker::Data::Task->previous($self->home)) {

        my $task = App::TimeTracker::Data::Task->new({
            start=>$prev->stop,
            project => $self->project,
            tags=>$self->tags,
        });
        $self->_current_task($task);
        $task->do_start($self->home);
    }
    else {
        say "Currently not working on anything and I have no idea what you've been doing.";
    }
}

sub cmd_continue {
    my $self = shift;

    if (my $task = App::TimeTracker::Data::Task->current($self->home)) {
        say "Cannot 'continue', you're working on something:\n".$task->say_project_tags;
    }
    elsif (my $prev = App::TimeTracker::Data::Task->previous($self->home)) {
        my $task = App::TimeTracker::Data::Task->new({
            start=>$self->at || $self->now,
            project=>$prev->project,
            tags=>$prev->tags,
        });
        $self->_current_task($task);
        $task->do_start($self->home);
    }
    else {
        say "Currently not working on anything, and I have no idea what you worked on earlier...";
    }
}

sub cmd_worked {
    my $self = shift;

    my @files = $self->find_task_files({
        from=>$self->from,
        to=>$self->to,
        projects=>$self->projects,
    });

    my $total=0;
    foreach my $file ( @files ) {
        my $task = App::TimeTracker::Data::Task->load($file->stringify);
        $total+=$task->seconds // $task->_build_seconds;
    }

    say $self->beautify_seconds($total);
}

sub cmd_report {
    my $self = shift;

    my @files = $self->find_task_files({
        from=>$self->from,
        to=>$self->to,
        projects=>$self->projects,
    });

    my $total = 0;
    my $report={};
    my $format="%- 20s % 12s\n";

    my $project_map = $self->config->{_projects};

    foreach my $file ( @files ) {
        my $task = App::TimeTracker::Data::Task->load($file->stringify);
        my $time = $task->seconds // $task->_build_seconds;
        my $project = $task->project;

        if ($time >= 60*60*8) {
            say "Found dubious trackfile: ".$file->basename;
            say "  Are you sure you worked ".$self->beautify_seconds($time)." on one task?";
        }

        $total+=$time;

        $report->{$project}{'_total'} += $time;

        if ( $self->detail ) {
            my $tags = $task->tags;
            if (@$tags) {
                foreach my $tag ( @$tags ) {
<<<<<<< HEAD
                    next
                        unless $tag =~ m/^RT\d+$/;
                    $report->{$job}{$project}{$tag} += $time;
=======
                    $report->{$project}{$tag} += $time;
>>>>>>> 09502678
                }
            }
            else {
                $report->{$project}{'_untagged'} += $time;
            }
        }
        if ($self->verbose) {
            printf("%- 40s -> % 8s\n",$file->basename, $self->beautify_seconds($time));
        }
    }

    foreach my $project (keys %$report) {
        my $parent = $project_map->{$project}{parent};
        while ($parent) {
            $report->{$parent}{'_total'}+=$report->{$project}{'_total'} || 0;
            $report->{$parent}{$project} = $report->{$project}{'_total'} || 0;
            $parent = $project_map->{$parent}{parent};
        }
    }

    my $padding='';
    my $tagpadding='   ';
    foreach my $project (sort keys %$report) {
        my $data = $report->{$project};
        printf( $padding.$format, $project, $self->beautify_seconds( delete $data->{'_total'} ) );
        printf( $padding.$tagpadding.$format, 'untagged', $self->beautify_seconds( delete $data->{'_untagged'} ) ) if $data->{'_untagged'};

        if ( $self->detail ) {
            foreach my $tag ( sort { $data->{$b} <=> $data->{$a} } keys %{ $data } ) {
                my $time = $data->{$tag};
                printf( $padding.$tagpadding.$format, $tag, $self->beautify_seconds($time) );
            }
        }
    }
    #say '=' x 35;
    printf( $format, 'total', $self->beautify_seconds($total) );
}

sub cmd_recalc_trackfile {
    my $self = shift;
    my $file = $self->trackfile;
    unless (-e $file) {
        $file =~ /(?<year>\d\d\d\d)(?<month>\d\d)\d\d-\d{6}_\w+\.trc/;
        if ($+{year} && $+{month}) {
            $file = $self->home->file($+{year},$+{month},$file)->stringify;
            unless (-e $file) {
                say "Cannot find file ".$self->trackfile;
                exit;
            }
        }
    }

    my $task = App::TimeTracker::Data::Task->load($file);
    $task->save($self->home);
    say "recalced $file";
}

sub cmd_commands {
    my $self = shift;

    say "Available commands:";
    foreach my $method ($self->meta->get_all_method_names) {
        next unless $method =~ /^cmd_/;
        $method =~ s/^cmd_//;
        say "\t$method";
    }
    exit;
}

sub _load_attribs_worked {
    my ($class, $meta) = @_;
    $meta->add_attribute('from'=>{
        isa=>'TT::DateTime',
        is=>'ro',
        coerce=>1,
        lazy_build=>1,
    });
    $meta->add_attribute('to'=>{
        isa=>'TT::DateTime',
        is=>'ro',
        coerce=>1,
        lazy_build=>1,
    });
    $meta->add_attribute('this'=>{
        isa=>'Str',
        is=>'ro',
    });
    $meta->add_attribute('last'=>{
        isa=>'Str',
        is=>'ro',
    });
    $meta->add_attribute('projects'=>{
        isa=>'ArrayRef[Str]',
        is=>'ro',
    });
}
sub _load_attribs_report {
    my ($class, $meta) = @_;
    $class->_load_attribs_worked($meta);
    $meta->add_attribute('detail'=>{
        isa=>'Bool',
        is=>'ro',
        documentation=>'Be detailed',
    });
    $meta->add_attribute('verbose'=>{
        isa=>'Bool',
        is=>'ro',
        documentation=>'Be verbose',
    });
}

sub _load_attribs_start {
    my ($class, $meta) = @_;
    $meta->add_attribute('at'=>{
        isa=>'TT::DateTime',
        is=>'ro',
        coerce=>1,
        documentation=>'Start at',
    });
    $meta->add_attribute('project'=>{
        isa=>'Str',
        is=>'ro',
        documentation=>'Project name',
        lazy_build=>1,
    });
    $meta->add_attribute('description'=>{
        isa=>'Str',
        is=>'rw',
        documentation=>'Description',
    });
}

sub _build_project {
    my $self = shift;
    return $self->_currentproject;
}

*_load_attribs_append = \&_load_attribs_start;
*_load_attribs_continue = \&_load_attribs_start;
*_load_attribs_stop = \&_load_attribs_start;

sub _load_attribs_recalc_trackfile {
    my ($class, $meta) = @_;
    $meta->add_attribute('trackfile'=>{
        isa=>'Str',
        is=>'ro',
        required=>1,
    });
}

sub _build_from {
    my $self = shift;
    if (my $last = $self->last) {
        return $self->now->truncate( to => $last)->subtract( $last.'s' => 1 );
    }
    elsif (my $this = $self->this) {
        return $self->now->truncate( to => $this);
    }
}

sub _build_to {
    my $self = shift;
    my $dur = $self->this || $self->last;
    return $self->from->clone->add( $dur.'s' => 1 );
}

no Moose::Role;
1;

__END__
<|MERGE_RESOLUTION|>--- conflicted
+++ resolved
@@ -152,13 +152,9 @@
             my $tags = $task->tags;
             if (@$tags) {
                 foreach my $tag ( @$tags ) {
-<<<<<<< HEAD
                     next
                         unless $tag =~ m/^RT\d+$/;
-                    $report->{$job}{$project}{$tag} += $time;
-=======
                     $report->{$project}{$tag} += $time;
->>>>>>> 09502678
                 }
             }
             else {
