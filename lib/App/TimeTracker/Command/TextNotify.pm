package App::TimeTracker::Command::TextNotify;
use strict;
use warnings;
use 5.010;

# ABSTRACT: TimeTracker post mac desktop integration plugin

use Moose::Role;

after 'cmd_start' => sub {
    my $self = shift;
    $self->_update_text_notify();
};

after 'cmd_stop' => sub {
    my $self = shift;
    $self->_update_text_notify();
};

after 'cmd_current' => sub {
    my $self = shift;
    $self->_update_text_notify();
};

after 'cmd_continue' => sub {
    my $self = shift;
    $self->_update_text_notify();
};


sub _update_text_notify {
    my $self = shift;
    
    my $notify_file = $self->home->file('current.txt');
    
    if (my $task = App::TimeTracker::Data::Task->current($self->home)) {
        my $fh = $notify_file->openw();
        my $text = $task->project.' since '.$task->start->hms(':');
        
        if ($task->can('rt_id')
<<<<<<< HEAD
            && $task->can('rt_subject')
            && $task->can('has_rt')
            && $task->has_rt) {
            $text .= "\nRT" . $task->rt_id. ": ".$task->rt_subject;
=======
            && $task->rt_id) {
            $text .= "\nRT" . $task->rt_id;
            $text .= ": ".$task->description if $task->description;
        }
        elsif (my $desc = $task->description) {
            $text .= $desc
>>>>>>> 09502678
        }
        print $fh $text;
        say $text;
        $fh->close;
    } else {
        $notify_file->remove()
            if -e $notify_file;
    }
}


no Moose::Role;
1;

__END__
<|MERGE_RESOLUTION|>--- conflicted
+++ resolved
@@ -38,19 +38,12 @@
         my $text = $task->project.' since '.$task->start->hms(':');
         
         if ($task->can('rt_id')
-<<<<<<< HEAD
-            && $task->can('rt_subject')
-            && $task->can('has_rt')
-            && $task->has_rt) {
-            $text .= "\nRT" . $task->rt_id. ": ".$task->rt_subject;
-=======
             && $task->rt_id) {
             $text .= "\nRT" . $task->rt_id;
             $text .= ": ".$task->description if $task->description;
         }
         elsif (my $desc = $task->description) {
             $text .= $desc
->>>>>>> 09502678
         }
         print $fh $text;
         say $text;
