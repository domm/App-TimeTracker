package App::TimeTracker::Command::RT;
use strict;
use warnings;
use 5.010;

# ABSTRACT: TimeTracker RT plugin

use Moose::Role;
use RT::Client::REST;

has 'rt' => (is=>'ro',isa=>'TT::RT',coerce=>1,);
has 'rt_client' => (is=>'ro',isa=>'RT::Client::REST',lazy_build=>1);
sub _build_rt_client {
    my $self = shift;
    my $config = $self->config->{rt};
    unless ($config) {
        say "Please configure RT in your TimeTracker config";
        exit;
    }

    my $client = RT::Client::REST->new(
        server  => $config->{server},
        timeout => $config->{timeout},
    );

    $client->login( username => $config->{username}, password => $config->{password} );
    return $client;
}

before 'cmd_start' => sub {
    my $self = shift;
    return unless my $rt = $self->rt;
    my $ticketname='RT'.$rt;

    $self->insert_tag($ticketname);

    if ($self->meta->does_role('App::TimeTracker::Command::Git')) {
        my $ticket=$self->rt_client->show(type => 'ticket', id => $rt);
        my $subject = $ticket->{Subject};
        $subject=~s/\W/_/g;
        $subject=~s/_+/_/g;
        $subject=~s/^_//;
        $subject=~s/_$//;

        $self->branch($ticketname.'_'.$subject) unless $self->branch;
    }
};

after 'cmd_start' => sub {
    my $self = shift;
    return unless $self->config->{rt}{set_owner_to};

    my $task = $self->_current_task;
    return unless $task;
    my $ticket_id = $task->rt_id;
    unless ($ticket_id) {
        say "No RT ticket id found, cannot take ticket";
        return;
    }

    $self->rt_client->edit( type => 'ticket', id => $ticket_id, set=>{
        Status=>'open',
        Owner=>$self->config->{rt}{set_owner_to},
    });
};

after 'cmd_stop' => sub {
    my $self = shift;

    return unless $self->config->{rt}{update_time_worked};

<<<<<<< HEAD
    my $task = $self->_current_task;
    return unless $task;
    my $ticket_id = $task->rt_id;
=======
    my $task = $self->_previous_task;
    return unless $task;

    my $ticket_id;
    foreach my $tag (@{$task->tags}) {
        next unless $tag =~ /^RT(\d+)/;
        $ticket_id = $1;
        last;
    }

>>>>>>> 6783e94a
    unless ($ticket_id) {
        say "No RT ticket id found, cannot update TimeWorked";
        return;
    }

    my $old = $self->rt_client->show(type => 'ticket', id => $ticket_id);
    unless ($old) {
        say "Cannot find ticket $ticket_id in RT";
        return;
    }

    my $worked = $old->{TimeWorked} || 0;
    $worked =~s/\D//g;

    $self->rt_client->edit( type => 'ticket', id => $ticket_id, set=>{
        TimeWorked=> $worked + $task->rounded_minutes
    });
};

sub App::TimeTracker::Data::Task::rt_id {
    my $self = shift;
    foreach my $tag (@{$self->tags}) {
        next unless $tag =~ /^RT(\d+)/;
        return $1;
    }
}

no Moose::Role;
1;

__END__
<|MERGE_RESOLUTION|>--- conflicted
+++ resolved
@@ -69,22 +69,9 @@
 
     return unless $self->config->{rt}{update_time_worked};
 
-<<<<<<< HEAD
-    my $task = $self->_current_task;
+    my $task = $self->_previous_task;
     return unless $task;
     my $ticket_id = $task->rt_id;
-=======
-    my $task = $self->_previous_task;
-    return unless $task;
-
-    my $ticket_id;
-    foreach my $tag (@{$task->tags}) {
-        next unless $tag =~ /^RT(\d+)/;
-        $ticket_id = $1;
-        last;
-    }
-
->>>>>>> 6783e94a
     unless ($ticket_id) {
         say "No RT ticket id found, cannot update TimeWorked";
         return;
