--- conflicted
+++ resolved
@@ -27,14 +27,9 @@
 sub _build_home {
     my ( $self, $home ) = @_;
 
-<<<<<<< HEAD
-    $home ||= Path::Class::Dir->new( File::HomeDir->my_home, '.TimeTracker' );
-    unless ( -d $home ) {
-=======
     $home ||=
         Path::Class::Dir->new( $ENV{TRACKER_HOME} || (File::HomeDir->my_home, '.TimeTracker' ));
     unless (-d $home) {
->>>>>>> 44cb9c8f
         $home->mkpath;
         $self->_write_config_file_locations( {} );
         my $fh = $self->global_config_file->openw;
@@ -137,25 +132,16 @@
 }
 
 sub load_config {
-<<<<<<< HEAD
-    my ( $self, $dir ) = @_;
-=======
     my ($self, $dir, $project) = @_;
->>>>>>> 44cb9c8f
     $dir ||= Path::Class::Dir->new->absolute;
     my $config = {};
     my @used_config_files;
     my $cfl = $self->config_file_locations;
 
-<<<<<<< HEAD
     my $project;
     my $projects   = $self->slurp_projects;
     my $opt_parser = Getopt::Long::Parser->new(
         config => [qw( no_auto_help pass_through )] );
-=======
-    my $projects = $self->slurp_projects;
-    my $opt_parser = Getopt::Long::Parser->new( config => [ qw( no_auto_help pass_through ) ] );
->>>>>>> 44cb9c8f
     $opt_parser->getoptions( "project=s" => \$project );
 
     if ( defined $project ) {
