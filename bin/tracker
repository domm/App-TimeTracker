--- conflicted
+++ resolved
@@ -27,7 +27,6 @@
 allows you to easily track and report the time you spend on various
 jobs, projects, tasks etc. from the command line.
 
-<<<<<<< HEAD
 Custom commands or adaptations to your workflow can be implemented via
 an "interesting" set of L<Moose>-powered plugins. You can configure
 different sets of plugins for different jobs or projects.
@@ -120,8 +119,6 @@
   ~/path/to/App-Tracker$ dzil test
   ~/path/to/App-Tracker$ dzil install
 
-=======
->>>>>>> 4465c825
 =head1 SETUP
 
 The first time you run C<tracker>, it will create the directory
@@ -291,29 +288,13 @@
 
 =head2 The different config files
 
-<<<<<<< HEAD
-To report a bug, please use the L<GitHub issues page for
-App::TimeTracker|https://github.com/domm/App-TimeTracker/issues>.
-=======
 =head3 Main config file: ~/.TimeTracker/tracker.json
->>>>>>> 4465c825
 
 The main config file lives in a directory named F<.TimeTracker>
 located in your home directory (as defined by L<File::HomeDir>). All
 other config files inherit from this file. You can, for example, use
 this file to define plugins you always want to use.
 
-<<<<<<< HEAD
-L<App::TimeTracker> is distributed via L<CPAN|http://cpan.org/>, the
-Comprehensive Perl Archive Network. To view information about
-L<App::TimeTracker> online, visit the L<metacpan page for
-App::TimeTracker|https://metacpan.org/release/App-TimeTracker/>.
-
-=head1 Viewing and reporting bugs
-
-To view and report bugs please use the L<GitHub issues page for
-App::TimeTracker|https://github.com/domm/App-TimeTracker/issues>.
-=======
 =head3 List of projects: ~/.TimeTracker/projects.json
 
 This file lists all the projects L<App::TimeTracker> knows of on this
@@ -380,5 +361,4 @@
     '/home/domm/perl/App-TimeTracker/.tracker.json',
     '/home/domm/perl/.tracker.json',
     '/home/domm/.TimeTracker/tracker.json'
-  ],
->>>>>>> 4465c825
+  ],