--- conflicted
+++ resolved
@@ -4,11 +4,7 @@
 
 # VERSION
 
-<<<<<<< HEAD
-version 3.009
-=======
 version 3.010
->>>>>>> 3bd46309
 
 # SYNOPSIS
 
